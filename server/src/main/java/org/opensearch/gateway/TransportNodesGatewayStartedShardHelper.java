--- conflicted
+++ resolved
@@ -42,12 +42,8 @@
  * @opensearch.internal
  */
 public class TransportNodesGatewayStartedShardHelper {
-<<<<<<< HEAD
-
     public static final String INDEX_NOT_FOUND = "node doesn't have meta data for index";
 
-=======
->>>>>>> 7a6f8b0e
     public static GatewayStartedShard getShardInfoOnLocalNode(
         Logger logger,
         final ShardId shardId,
@@ -236,20 +232,10 @@
             buf.append("]");
             return buf.toString();
         }
-<<<<<<< HEAD
-
-        public static Boolean isEmpty(GatewayStartedShard response) {
-            return response.allocationId() == null
-                && response.primary() == false
-                && response.storeException() == null
-                && response.replicationCheckpoint() == null;
-        }
 
         public Boolean isEmpty() {
             return allocationId == null && primary == false && storeException == null && replicationCheckpoint == null;
         }
-=======
->>>>>>> 7a6f8b0e
     }
 
     /**
