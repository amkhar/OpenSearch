--- conflicted
+++ resolved
@@ -82,11 +82,7 @@
     protected final String type;
     protected final Map<ShardId, ShardAttributes> shardAttributesMap;
     private final Lister<BaseNodesResponse<T>, T> action;
-<<<<<<< HEAD
-    final Map<String, NodeEntry<T>> cache = new HashMap<>();
-=======
-    private final AsyncShardFetchCache<T> cache;
->>>>>>> 246557c4
+    AsyncShardFetchCache<T> cache;
     private final AtomicLong round = new AtomicLong();
     private boolean closed;
     protected final String reroutingKey;
@@ -103,7 +99,7 @@
         this.logger = logger;
         this.type = type;
         shardAttributesMap = new HashMap<>();
-        shardAttributesMap.put(shardId, new ShardAttributes(shardId, customDataPath));
+        shardAttributesMap.put(shardId, new ShardAttributes(customDataPath));
         this.action = (Lister<BaseNodesResponse<T>, T>) action;
         this.reroutingKey = "ShardId=[" + shardId.toString() + "]";
         cache = new ShardCache<>(logger, reroutingKey, type);
