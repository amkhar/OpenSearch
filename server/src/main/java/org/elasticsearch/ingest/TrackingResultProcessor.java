/*
 * Licensed to Elasticsearch under one or more contributor
 * license agreements. See the NOTICE file distributed with
 * this work for additional information regarding copyright
 * ownership. Elasticsearch licenses this file to you under
 * the Apache License, Version 2.0 (the "License"); you may
 * not use this file except in compliance with the License.
 * You may obtain a copy of the License at
 *
 *    http://www.apache.org/licenses/LICENSE-2.0
 *
 * Unless required by applicable law or agreed to in writing,
 * software distributed under the License is distributed on an
 * "AS IS" BASIS, WITHOUT WARRANTIES OR CONDITIONS OF ANY
 * KIND, either express or implied.  See the License for the
 * specific language governing permissions and limitations
 * under the License.
 */

package org.elasticsearch.ingest;

import org.elasticsearch.ElasticsearchException;
import org.elasticsearch.action.ingest.SimulateProcessorResult;

import java.util.ArrayList;
import java.util.List;
import java.util.function.BiConsumer;

/**
 * Processor to be used within Simulate API to keep track of processors executed in pipeline.
 */
public final class TrackingResultProcessor implements Processor {

    private final Processor actualProcessor;
    private final List<SimulateProcessorResult> processorResultList;
    private final boolean ignoreFailure;

    TrackingResultProcessor(boolean ignoreFailure, Processor actualProcessor, List<SimulateProcessorResult> processorResultList) {
        this.ignoreFailure = ignoreFailure;
        this.processorResultList = processorResultList;
        this.actualProcessor = actualProcessor;
    }

    @Override
<<<<<<< HEAD
    public void execute(IngestDocument ingestDocument, BiConsumer<IngestDocument, Exception> handler) {
        if (actualProcessor instanceof PipelineProcessor) {
            PipelineProcessor pipelineProcessor = ((PipelineProcessor) actualProcessor);
            Pipeline pipeline = pipelineProcessor.getPipeline();
            //runtime check for cycles against a copy of the document. This is needed to properly handle conditionals around pipelines
            IngestDocument ingestDocumentCopy = new IngestDocument(ingestDocument);
            ingestDocumentCopy.executePipeline(pipelineProcessor.getPipeline(), (result, e) -> {
                // do nothing, let the tracking processors throw the exception while recording the path up to the failure
                if (e instanceof ElasticsearchException) {
                    ElasticsearchException elasticsearchException = (ElasticsearchException) e;
                    //else do nothing, let the tracking processors throw the exception while recording the path up to the failure
=======
    public IngestDocument execute(IngestDocument ingestDocument) throws Exception {
        Processor processor = actualProcessor;
        try {
            if (processor instanceof ConditionalProcessor) {
                ConditionalProcessor conditionalProcessor = (ConditionalProcessor) processor;
                if (conditionalProcessor.evaluate(ingestDocument) == false) {
                    return ingestDocument;
                }
                if (conditionalProcessor.getInnerProcessor() instanceof PipelineProcessor) {
                    processor = conditionalProcessor.getInnerProcessor();
                }
            }
            if (processor instanceof PipelineProcessor) {
                PipelineProcessor pipelineProcessor = ((PipelineProcessor) processor);
                Pipeline pipeline = pipelineProcessor.getPipeline();
                //runtime check for cycles against a copy of the document. This is needed to properly handle conditionals around pipelines
                try {
                    IngestDocument ingestDocumentCopy = new IngestDocument(ingestDocument);
                    ingestDocumentCopy.executePipeline(pipelineProcessor.getPipeline());
                } catch (ElasticsearchException elasticsearchException) {
>>>>>>> 4e324708
                    if (elasticsearchException.getCause().getCause() instanceof IllegalStateException) {
                        if (ignoreFailure) {
                            processorResultList.add(new SimulateProcessorResult(pipelineProcessor.getTag(),
                                new IngestDocument(ingestDocument), e));
                        } else {
                            processorResultList.add(new SimulateProcessorResult(pipelineProcessor.getTag(), e));
                        }
                        handler.accept(null, elasticsearchException);
                    }
                } else {
                    //now that we know that there are no cycles between pipelines, decorate the processors for this pipeline and execute it
                    CompoundProcessor verbosePipelineProcessor = decorate(pipeline.getCompoundProcessor(), processorResultList);
                    Pipeline verbosePipeline = new Pipeline(pipeline.getId(), pipeline.getDescription(), pipeline.getVersion(),
                        verbosePipelineProcessor);
                    ingestDocument.executePipeline(verbosePipeline, handler);
                }
<<<<<<< HEAD
            });
            return;
        }

        final Processor processor;
        if (actualProcessor instanceof ConditionalProcessor) {
            ConditionalProcessor conditionalProcessor = (ConditionalProcessor) actualProcessor;
            if (conditionalProcessor.evaluate(ingestDocument) == false) {
                handler.accept(ingestDocument, null);
                return;
=======
                //now that we know that there are no cycles between pipelines, decorate the processors for this pipeline and execute it
                CompoundProcessor verbosePipelineProcessor = decorate(pipeline.getCompoundProcessor(), processorResultList);
                Pipeline verbosePipeline = new Pipeline(pipeline.getId(), pipeline.getDescription(), pipeline.getVersion(),
                    verbosePipelineProcessor);
                ingestDocument.executePipeline(verbosePipeline);
            } else {
                IngestDocument result = processor.execute(ingestDocument);
                if (result != null) {
                    processorResultList.add(new SimulateProcessorResult(processor.getTag(), new IngestDocument(ingestDocument)));
                } else {
                    processorResultList.add(new SimulateProcessorResult(processor.getTag()));
                    return null;
                }
>>>>>>> 4e324708
            }
            if (conditionalProcessor.getProcessor() instanceof PipelineProcessor) {
                processor = conditionalProcessor.getProcessor();
            } else {
                processor = actualProcessor;
            }
        } else {
            processor = actualProcessor;
        }

        processor.execute(ingestDocument, (result, e) -> {
            if (e != null) {
                if (ignoreFailure) {
                    processorResultList.add(new SimulateProcessorResult(processor.getTag(), new IngestDocument(ingestDocument), e));
                } else {
                    processorResultList.add(new SimulateProcessorResult(processor.getTag(), e));
                }
                handler.accept(null, e);
            } else {
                processorResultList.add(new SimulateProcessorResult(processor.getTag(), new IngestDocument(ingestDocument)));
                handler.accept(result, null);
            }
        });
    }

    @Override
    public IngestDocument execute(IngestDocument ingestDocument) throws Exception {
        throw new UnsupportedOperationException();
    }

    @Override
    public String getType() {
        return actualProcessor.getType();
    }

    @Override
    public String getTag() {
        return actualProcessor.getTag();
    }

    public static CompoundProcessor decorate(CompoundProcessor compoundProcessor, List<SimulateProcessorResult> processorResultList) {
        List<Processor> processors = new ArrayList<>(compoundProcessor.getProcessors().size());
        for (Processor processor : compoundProcessor.getProcessors()) {
            if (processor instanceof CompoundProcessor) {
                processors.add(decorate((CompoundProcessor) processor, processorResultList));
            } else {
                processors.add(new TrackingResultProcessor(compoundProcessor.isIgnoreFailure(), processor, processorResultList));
            }
        }
        List<Processor> onFailureProcessors = new ArrayList<>(compoundProcessor.getProcessors().size());
        for (Processor processor : compoundProcessor.getOnFailureProcessors()) {
            if (processor instanceof CompoundProcessor) {
                onFailureProcessors.add(decorate((CompoundProcessor) processor, processorResultList));
            } else {
                onFailureProcessors.add(new TrackingResultProcessor(compoundProcessor.isIgnoreFailure(), processor, processorResultList));
            }
        }
        return new CompoundProcessor(compoundProcessor.isIgnoreFailure(), processors, onFailureProcessors);
    }
}
<|MERGE_RESOLUTION|>--- conflicted
+++ resolved
@@ -42,7 +42,6 @@
     }
 
     @Override
-<<<<<<< HEAD
     public void execute(IngestDocument ingestDocument, BiConsumer<IngestDocument, Exception> handler) {
         if (actualProcessor instanceof PipelineProcessor) {
             PipelineProcessor pipelineProcessor = ((PipelineProcessor) actualProcessor);
@@ -54,28 +53,6 @@
                 if (e instanceof ElasticsearchException) {
                     ElasticsearchException elasticsearchException = (ElasticsearchException) e;
                     //else do nothing, let the tracking processors throw the exception while recording the path up to the failure
-=======
-    public IngestDocument execute(IngestDocument ingestDocument) throws Exception {
-        Processor processor = actualProcessor;
-        try {
-            if (processor instanceof ConditionalProcessor) {
-                ConditionalProcessor conditionalProcessor = (ConditionalProcessor) processor;
-                if (conditionalProcessor.evaluate(ingestDocument) == false) {
-                    return ingestDocument;
-                }
-                if (conditionalProcessor.getInnerProcessor() instanceof PipelineProcessor) {
-                    processor = conditionalProcessor.getInnerProcessor();
-                }
-            }
-            if (processor instanceof PipelineProcessor) {
-                PipelineProcessor pipelineProcessor = ((PipelineProcessor) processor);
-                Pipeline pipeline = pipelineProcessor.getPipeline();
-                //runtime check for cycles against a copy of the document. This is needed to properly handle conditionals around pipelines
-                try {
-                    IngestDocument ingestDocumentCopy = new IngestDocument(ingestDocument);
-                    ingestDocumentCopy.executePipeline(pipelineProcessor.getPipeline());
-                } catch (ElasticsearchException elasticsearchException) {
->>>>>>> 4e324708
                     if (elasticsearchException.getCause().getCause() instanceof IllegalStateException) {
                         if (ignoreFailure) {
                             processorResultList.add(new SimulateProcessorResult(pipelineProcessor.getTag(),
@@ -92,7 +69,6 @@
                         verbosePipelineProcessor);
                     ingestDocument.executePipeline(verbosePipeline, handler);
                 }
-<<<<<<< HEAD
             });
             return;
         }
@@ -103,24 +79,9 @@
             if (conditionalProcessor.evaluate(ingestDocument) == false) {
                 handler.accept(ingestDocument, null);
                 return;
-=======
-                //now that we know that there are no cycles between pipelines, decorate the processors for this pipeline and execute it
-                CompoundProcessor verbosePipelineProcessor = decorate(pipeline.getCompoundProcessor(), processorResultList);
-                Pipeline verbosePipeline = new Pipeline(pipeline.getId(), pipeline.getDescription(), pipeline.getVersion(),
-                    verbosePipelineProcessor);
-                ingestDocument.executePipeline(verbosePipeline);
-            } else {
-                IngestDocument result = processor.execute(ingestDocument);
-                if (result != null) {
-                    processorResultList.add(new SimulateProcessorResult(processor.getTag(), new IngestDocument(ingestDocument)));
-                } else {
-                    processorResultList.add(new SimulateProcessorResult(processor.getTag()));
-                    return null;
-                }
->>>>>>> 4e324708
             }
-            if (conditionalProcessor.getProcessor() instanceof PipelineProcessor) {
-                processor = conditionalProcessor.getProcessor();
+            if (conditionalProcessor.getInnerProcessor() instanceof PipelineProcessor) {
+                processor = conditionalProcessor.getInnerProcessor();
             } else {
                 processor = actualProcessor;
             }
@@ -137,8 +98,13 @@
                 }
                 handler.accept(null, e);
             } else {
-                processorResultList.add(new SimulateProcessorResult(processor.getTag(), new IngestDocument(ingestDocument)));
-                handler.accept(result, null);
+                if (result != null) {
+                    processorResultList.add(new SimulateProcessorResult(processor.getTag(), new IngestDocument(ingestDocument)));
+                    handler.accept(result, null);
+                } else {
+                    processorResultList.add(new SimulateProcessorResult(processor.getTag()));
+                    handler.accept(null, null);
+                }
             }
         });
     }
